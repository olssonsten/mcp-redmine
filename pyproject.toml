--- conflicted
+++ resolved
@@ -45,12 +45,9 @@
     "hatchling>=1.27.0",
     "pytest>=8.0.0",
     "pytest-cov>=5.0.0",
-<<<<<<< HEAD
 ]
 
 [tool.pytest.ini_options]
 markers = [
     "integration: marks tests as integration tests (may be slow and require environment setup)",
-=======
->>>>>>> 695407cb
 ]